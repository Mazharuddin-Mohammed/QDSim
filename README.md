# QDSim: 2D Quantum Dot Simulator

QDSim is a high-performance 2D Quantum Dot (QD) Simulator implemented in C++ and Python, designed to solve the time-independent Schrödinger equation for quantum dots in semiconductor nanostructures. The simulator uses the Finite Element Method (FEM) with selectable linear (P1), quadratic (P2), or cubic (P3) basis functions, adaptive mesh refinement, MPI parallelization, GPU acceleration, and advanced memory optimization techniques.

[![License: MIT](https://img.shields.io/badge/License-MIT-yellow.svg)](https://opensource.org/licenses/MIT)
[![Documentation Status](https://img.shields.io/badge/docs-latest-brightgreen.svg)](https://github.com/username/qdsim/docs)
[![Build Status](https://img.shields.io/badge/build-passing-brightgreen.svg)](https://github.com/username/qdsim/actions)
[![Coverage Status](https://img.shields.io/badge/coverage-85%25-yellowgreen.svg)](https://github.com/username/qdsim/coverage)

QDSim provides a comprehensive framework for simulating quantum dots with physically accurate models, making it suitable for studying quantum confinement, carrier transport, and electronic properties in semiconductor nanostructures. It supports both square and Gaussian potential profiles, self-consistent Poisson-drift-diffusion calculations, and realistic material parameters.

## Table of Contents
1. [Features](#features)
2. [Physical Model and Equations](#physical-model-and-equations)
3. [Solution Approach](#solution-approach)
4. [Directory Structure](#directory-structure)
5. [Dependencies](#dependencies)
6. [Build Instructions](#build-instructions)
7. [Run Instructions](#run-instructions)
8. [Usage Examples](#usage-examples)
9. [Testing](#testing)
10. [Extensibility and Future Work](#extensibility-and-future-work)
11. [Contributing](#contributing)
12. [License](#license)

## Features
- **Finite Element Method (FEM)**:
  - Supports linear (P1, 3 nodes), quadratic (P2, 6 nodes), and cubic (P3, 10 nodes) triangular elements.
  - Higher-order basis functions for improved accuracy, especially for smooth potentials.
- **Adaptive Mesh Refinement**:
  - Dynamically refines the mesh based on wavefunction gradient error, focusing on regions near the QD.
  - Uses red refinement with MPI-parallelized node and element updates.
- **MPI Parallelization**:
  - Distributes matrix assembly and mesh refinement across multiple processes for scalability.
- **Delta Normalization**:
  - Normalizes continuum states using asymptotic amplitude, suitable for scattering problems.
- **Potential Models**:
  - Square potential: Sharp confinement for idealized QD.
  - Gaussian potential: Smooth confinement for realistic QD.
- **Complex Absorbing Potential (CAP)**:
  - Implements CAP to handle outgoing waves in open systems.
- **Full Poisson-Drift-Diffusion Solver**:
  - Solves the coupled Poisson-Drift-Diffusion equations for realistic device simulations.
  - Properly models carrier statistics and transport in semiconductor devices.
  - Self-consistent iteration scheme for accurate solutions.
  - Supports both Boltzmann and Fermi-Dirac statistics.
- **Visualization**:
  - Python-based visualization of wavefunction density, potential, carrier concentrations, and electric field.
  - Highlights P2 midpoints (blue) and P3 nodes (green) for higher-order elements.
  - 3D visualization of potentials and wavefunctions.
- **GPU Acceleration**:
  - Accelerates matrix operations and eigensolvers using GPU.
  - Supports higher-order elements for better accuracy.
- **Caching**:
  - Stores refined meshes to disk, reducing redundant computations.
- **GUI and CLI**:
  - Command-line interface (CLI) for batch simulations.
  - PySide6-based graphical user interface (GUI) for interactive use.
- **Testing**:
  - Comprehensive unit tests for backend (Catch2) and frontend (pytest).

## Physical Model and Equations

The simulator solves the **time-independent Schrödinger equation** in 2D for a quantum dot:

$$
-\frac{\hbar^2}{2} \nabla \cdot \left( \frac{1}{m^*(x,y)} \nabla \psi(x,y) \right) + V(x,y) \psi(x,y) + i \eta(x,y) \psi(x,y) = E \psi(x,y)
$$

Where:
- $\psi(x,y)$: Wavefunction.
- $E$: Energy eigenvalue (in Joules).
- $\hbar$: Reduced Planck's constant ($1.054 \times 10^{-34} \, \text{J·s}$).
- $m^*(x,y)$: Position-dependent effective mass (in kg).
- $V(x,y)$: Potential energy (in Joules).
- $\eta(x,y)$: Complex absorbing potential (CAP) for outgoing waves (in Joules).

### Effective Mass
The effective mass is modeled as:

$$
m^*(x,y) =
\begin{cases}
m_{\text{Cr}} & \text{if } \sqrt{x^2 + y^2} \leq R \\
m_{\text{AlGaAs}} & \text{otherwise}
\end{cases}
$$

Where:
- $m_{\text{Cr}}$: Effective mass inside the QD (e.g., $0.1 m_e$, where $m_e = 9.11 \times 10^{-31} \, \text{kg}$).
- $m_{\text{AlGaAs}}$: Effective mass in the barrier (e.g., $0.09 m_e$).
- $R$: QD radius (e.g., 10 nm).

### Potential
The potential $V(x,y)$ supports two models:
1. **Square Potential**:
$$
V(x,y) =
\begin{cases}
0 & \text{if } \sqrt{x^2 + y^2} \leq R \\
V_0 & \text{if } \sqrt{x^2 + y^2} > R \text{ and } |x|, |y| \leq W/2 \\
V_{\text{bi}} & \text{otherwise}
\end{cases}
$$
2. **Gaussian Potential**:
$$
V(x,y) = V_0 \exp\left(-\frac{x^2 + y^2}{2 R^2}\right)
$$
Where:
- $V_0$: Potential height (e.g., $0.5 \, \text{eV} = 0.5 \times 1.602 \times 10^{-19} \, \text{J}$).
- $V_{\text{bi}}$: Barrier potential (e.g., $1.5 \, \text{eV}$).
- $W$: Device width (e.g., 100 nm).

### Complex Absorbing Potential (CAP)
The CAP is applied near domain boundaries to absorb outgoing waves:

$$
\eta(x,y) =
\begin{cases}
\eta_0 \left( \frac{|x| - L_x/2}{d} \right)^2 & \text{if } |x| > L_x/2 - d \\
\eta_0 \left( \frac{|y| - L_y/2}{d} \right)^2 & \text{if } |y| > L_y/2 - d \\
0 & \text{otherwise}
\end{cases}
$$

Where:
- $\eta_0$: CAP strength (e.g., $0.1 \, \text{eV}$).
- $L_x, L_y$: Domain dimensions (e.g., 100 nm).
- $d$: CAP region width (typically $L_x/10$).

### Poisson-Drift-Diffusion Model
The simulator also solves the coupled Poisson-Drift-Diffusion equations for realistic device simulations:

#### Poisson Equation
$$
\nabla \cdot (\epsilon_r \epsilon_0 \nabla \phi) = -\rho
$$

Where:
- $\phi$: Electrostatic potential (in V).
- $\epsilon_r$: Relative permittivity.
- $\epsilon_0$: Vacuum permittivity ($8.85 \times 10^{-14} \, \text{F/cm}$).
- $\rho$: Charge density ($\rho = q(p - n + N_D - N_A)$).
- $q$: Elementary charge ($1.602 \times 10^{-19} \, \text{C}$).
- $n, p$: Electron and hole concentrations (in $\text{cm}^{-3}$).
- $N_D, N_A$: Donor and acceptor concentrations (in $\text{cm}^{-3}$).

#### Drift-Diffusion Equations
$$
\nabla \cdot \mathbf{J}_n = q(R - G)
$$
$$
\nabla \cdot \mathbf{J}_p = -q(R - G)
$$

Where:
- $\mathbf{J}_n, \mathbf{J}_p$: Electron and hole current densities.
- $R$: Recombination rate.
- $G$: Generation rate.

The current densities are given by:
$$
\mathbf{J}_n = q\mu_n n \nabla \phi_n
$$
$$
\mathbf{J}_p = -q\mu_p p \nabla \phi_p
$$

Where:
- $\mu_n, \mu_p$: Electron and hole mobilities.
- $\phi_n, \phi_p$: Quasi-Fermi potentials for electrons and holes.

#### Carrier Statistics
The carrier concentrations are related to the quasi-Fermi potentials by:
$$
n = N_c \mathcal{F}_{1/2}\left(\frac{\phi_n - \phi}{kT}\right)
$$
$$
p = N_v \mathcal{F}_{1/2}\left(\frac{\phi - \phi_p - E_g}{kT}\right)
$$

Where:
- $N_c, N_v$: Effective densities of states in the conduction and valence bands.
- $\mathcal{F}_{1/2}$: Fermi-Dirac integral of order 1/2.
- $kT$: Thermal voltage ($0.0259 \, \text{eV}$ at 300K).
- $E_g$: Band gap energy.

### Weak Form
The weak form of the Schrödinger equation, used for FEM, is:

$$
\int_{\Omega} \frac{\hbar^2}{2 m^*(x,y)} \nabla \psi \cdot \nabla v \, d\Omega + \int_{\Omega} (V(x,y) + i \eta(x,y)) \psi v \, d\Omega = E \int_{\Omega} \psi v \, d\Omega
$$

Where $v$ is a test function, and $\Omega$ is the 2D domain.

### Delta Normalization
For continuum states, the wavefunction is delta-normalized using the asymptotic amplitude:

$$
\psi(\mathbf{r}) \approx A \frac{e^{i k r}}{\sqrt{r}}, \quad k = \sqrt{\frac{2 m^* E}{\hbar^2}}
$$

The normalization constant $A$ is computed in the far field, and the normalized wavefunction is:

$$
\psi_{\text{norm}}(\mathbf{r}) = \frac{\psi(\mathbf{r})}{A}
$$

## Solution Approach

The simulator employs the **Finite Element Method (FEM)** to discretize and solve the Schrödinger equation, with the following components:

### 1. Finite Element Discretization
- **Elements**:
  - **P1 (Linear)**: 3 nodes (vertices), linear basis functions: $N_i = \lambda_i$.
  - **P2 (Quadratic)**: 6 nodes (3 vertices + 3 edge midpoints), basis functions:
    - Vertex: $N_i = \lambda_i (2\lambda_i - 1)$
    - Edge: $N_{ij} = 4 \lambda_i \lambda_j$
  - **P3 (Cubic)**: 10 nodes (3 vertices, 6 edge midpoints, 1 centroid), basis functions:
    - Vertex: $N_i = \frac{1}{2} \lambda_i (3\lambda_i - 1)(3\lambda_i - 2)$
    - Edge: $N_{ij,k} = \frac{9}{2} \lambda_i \lambda_j (3\lambda_i - 1)$, $N_{ij,l} = \frac{9}{2} \lambda_i \lambda_j (3\lambda_j - 1)$
    - Centroid: $N_c = 27 \lambda_1 \lambda_2 \lambda_3$
- **Quadrature**:
  - P1: 3-point Gaussian quadrature.
  - P2: 7-point Gaussian quadrature.
  - P3: 12-point Gaussian quadrature.
- **Matrix Assembly**:
  - Stiffness matrix: $H_{ij} = \int_{\Omega} \frac{\hbar^2}{2 m^*} \nabla N_i \cdot \nabla N_j + (V + i \eta) N_i N_j \, d\Omega$
  - Mass matrix: $M_{ij} = \int_{\Omega} N_i N_j \, d\Omega$
  - Assembled in parallel using MPI, with triplets synchronized across processes.

### 2. Adaptive Mesh Refinement
- **Error Estimator**:
  - Computes the gradient norm of the wavefunction: $\|\nabla \psi\|$.
  - Elements with $\|\nabla \psi\| > \text{threshold}$ are marked for refinement.
- **Red Refinement**:
  - Splits each marked triangle into four by adding midpoints to edges.
  - Updates P2 and P3 elements by generating new midpoints and centroids.
  - Parallelized with MPI to distribute refinement tasks.
- **Smoothing**:
  - Applies Laplacian smoothing to vertex nodes, preserving boundary nodes and higher-order nodes (midpoints, centroids).
- **Quality Check**:
  - Ensures triangle quality: $Q = \frac{4\sqrt{3} \cdot \text{area}}{\sum \text{edge lengths}^2} > 0.1$.
  - Verifies mesh conformity (no hanging nodes).

### 3. Eigenvalue Solver
- Uses the **Spectra** library to solve the generalized eigenvalue problem:
$$
H \psi = E M \psi
$$
- Computes the lowest $n$ eigenvalues and eigenvectors, where $n$ is user-specified.

### 4. Delta Normalization
- Extracts the asymptotic amplitude $A$ from far-field wavefunction values.
- Normalizes the wavefunction: $\psi_{\text{norm}} = \psi / A$.

### 5. Parallelization
- **MPI**:
  - Distributes element matrix computations across processes.
  - Synchronizes global matrices and refined mesh data.
  - Can be enabled/disabled at both compile time and runtime:
    - Compile time: Use `-DUSE_MPI=ON/OFF` with CMake
    - Runtime: Set `config.use_mpi = True/False` in Python
- **Caching**:
  - Stores refined meshes to disk, keyed by wavefunction norm, to avoid redundant refinements.

### 6. Visualization
- Plots wavefunction density ($|\psi|^2$) using Matplotlib's `tricontourf`.
- Highlights refined regions and higher-order nodes (P2 midpoints in blue, P3 nodes in green).
- Displays error estimator as a heatmap of gradient norms.

## Directory Structure

```
qdsim/
├── backend/
│   ├── include/
│   │   ├── mesh.h
│   │   ├── fem.h
│   │   ├── physics.h
│   │   ├── solver.h
│   │   ├── adaptive_mesh.h
│   │   ├── normalization.h
│   │   └── bindings.h
│   ├── src/
│   │   ├── mesh.cpp
│   │   ├── fem.cpp
│   │   ├── physics.cpp
│   │   ├── solver.cpp
│   │   ├── adaptive_mesh.cpp
│   │   ├── normalization.cpp
│   │   └── bindings.cpp
│   └── tests/
│       ├── test_mesh.cpp
│       ├── test_fem.cpp
│       ├── test_physics.cpp
│       ├── test_solver.cpp
│       ├── test_adaptive_mesh.cpp
│       └── test_normalization.cpp
├── frontend/
│   ├── qdsim/
│   │   ├── __init__.py
│   │   ├── config.py
│   │   ├── simulator.py
│   │   ├── visualization.py
│   │   └── gui.py
│   ├── tests/
│   │   ├── test_config.py
│   │   ├── test_simulator.py
│   │   └── test_visualization.py
│   ├── run_simulation.py
│   └── requirements.txt
├── examples/
│   ├── python_quantum_dot_pn_junction.py
│   ├── gpu_acceleration_example.py
│   └── ...
├── CMakeLists.txt
├── README.md
├── CONTRIBUTING.md
└── LICENSE
```

## Dependencies
- **C++ Backend**:
  - C++17-compatible compiler (e.g., GCC 7+, Clang 5+)
  - CMake 3.10+
  - MPI (e.g., OpenMPI, MPICH)
  - Eigen3 (linear algebra library)
  - Spectra (eigenvalue solver)
  - Catch2 (testing framework)
- **Python Frontend**:
  - Python 3.8+
  - Pybind11 (C++/Python bindings)
  - NumPy (numerical computations)
  - Matplotlib (visualization)
  - PySide6 (GUI)
  - pytest (testing)

Install dependencies on Ubuntu:
```bash
sudo apt update
sudo apt install build-essential cmake libopenmpi-dev libeigen3-dev python3-dev python3-pip
pip install pybind11 numpy matplotlib pyside6 pytest
```

## Build Instructions

1. Create a build directory:
   ```bash
   mkdir -p build
   cd build
   ```

2. Configure and build the project:
   ```bash
   cmake ..
   make -j4
   ```

3. Install the Python package:
   ```bash
   cd ..
   pip install -e .
   ```

## Run Instructions

### Basic Run

```bash
python run_simulator.py
```

This will run the simulator and save the results to `energy_shift.png`.

### Chromium Quantum Dot in AlGaAs P-N Junction

This example demonstrates the simulation of a chromium quantum dot in an AlGaAs P-N junction. The quantum dot is positioned at the P-N junction interface, and the simulation shows the electrostatic potential, carrier concentrations, and quantum states.

```bash
python examples/python_quantum_dot_pn_junction.py
```

#### Simulation Parameters

- **Device Dimensions**: 200nm x 100nm
- **P-N Junction**: Located at x = 100nm
- **Quantum Dot**: Chromium quantum dot with 5nm radius and 0.5eV depth
- **Doping Concentrations**: 1e17 cm^-3 for both P and N regions
- **Bias Voltage**: 0.0V (equilibrium)

#### Results

The simulation produces the following results:

1. **Electrostatic Potential**: Shows the combined potential of the P-N junction and the quantum dot.
2. **Carrier Concentrations**: Shows the electron and hole concentrations in the device.
3. **Electric Field**: Shows the electric field distribution in the device.
4. **Quantum States**: Shows the energy levels and wavefunctions of the quantum dot.

The results are saved to `qd_pn_potentials_bias_0.0.png` and `qd_pn_carriers_bias_0.0.png`.

### Command-line Interface

QDSim now provides a comprehensive command-line interface for running simulations:

```bash
./qdsim_cli.py --lx 200 --ly 100 --nx 101 --ny 51 --qd-radius 10 --potential-depth 0.5 --potential-type gaussian --num-states 5 --save-plots --analyze
```

You can also use a configuration file:

```bash
./qdsim_cli.py --config config_samples/simple_qd.yaml --save-plots --analyze
```

For batch processing (parameter sweeps):

```bash
./qdsim_cli.py --batch config_samples/batch_qd.yaml --save-plots --analyze
```

Run `./qdsim_cli.py --help` for a complete list of options.

### Configuration Files

QDSim supports both JSON and YAML configuration files. Here's an example YAML configuration:

```yaml
# Domain size in nm
lx: 200
ly: 100

# Mesh parameters
nx: 101
ny: 51
element_order: 1

# Materials
qd_material: InAs
matrix_material: GaAs
diode_p_material: GaAs
diode_n_material: GaAs

# Quantum dot parameters
r: 10  # radius in nm
v_0: 0.5  # potential depth in eV
potential_type: gaussian

# Diode parameters
n_a: 1.0e+24  # acceptor concentration in m^-3
n_d: 1.0e+24  # donor concentration in m^-3
v_r: 0.0  # reverse bias in V

# Solver parameters
tolerance: 1.0e-6
max_iter: 100
use_mpi: false
```

### Batch Processing

For parameter sweeps, you can use a batch configuration file:

```yaml
base_config:
  # Base configuration parameters
  lx: 200
  ly: 100
  # ...

parameter_sweeps:
  - name: QD Radius Sweep
    parameter: r
    values: [5, 7.5, 10, 12.5, 15]

  - name: Potential Depth Sweep
    parameter: v_0
    values: [0.1, 0.2, 0.3, 0.4, 0.5]

  - name: Reverse Bias Sweep
    parameter: v_r
    values: [0.0, 0.1, 0.2, 0.3, 0.4, 0.5]
```

This will run multiple simulations with different parameter values and generate plots showing how the energy levels change with each parameter.

<<<<<<< HEAD
=======
## Testing

QDSim includes a comprehensive test suite to ensure correctness, reliability, and physical accuracy of the simulations. The test suite is organized into several categories:

### Unit Tests

Unit tests verify that individual components work correctly in isolation:

```bash
# Run C++ unit tests
cd build
make test

# Run Python unit tests
cd frontend
pytest tests/
```

### Integration Tests

Integration tests verify that multiple components work correctly together:

```bash
# Run integration tests
cd build
make integration_tests
```

### Validation Tests

Validation tests verify that the simulation results match expected physical behavior:

```bash
# Run validation tests
cd build
make validation_tests

# Run specific validation test
cd build
./validation_tests/test_harmonic_oscillator
```

### Performance Tests

Performance tests verify that the code meets performance requirements:

```bash
# Run performance tests
cd build
make performance_tests
```

### Test Coverage

To generate test coverage reports:

```bash
# C++ test coverage
cd build
make coverage

# Python test coverage
cd frontend
pytest --cov=qdsim tests/
```

### Continuous Integration

QDSim uses GitHub Actions for continuous integration. The CI pipeline runs all tests on every push and pull request, ensuring that the code remains reliable and correct. The CI configuration is located in the `.github/workflows` directory.

>>>>>>> 6a26dcec
## Method Name Consistency

The C++ code uses both camelCase and snake_case for method names. For consistency, we've added both versions of the methods in the bindings:

- `getNumNodes()` and `get_num_nodes()`
- `getNumElements()` and `get_num_elements()`
- `getElementOrder()` and `get_element_order()`

## Python Bindings

The C++ code is exposed to Python using pybind11. The bindings are defined in `backend/include/bindings.h`.

Important headers for proper conversion:
- `<pybind11/pybind11.h>`: Core pybind11 functionality
- `<pybind11/eigen.h>`: Conversion of Eigen types
- `<pybind11/stl.h>`: Conversion of STL containers
- `<pybind11/complex.h>`: Conversion of complex numbers
- `<pybind11/functional.h>`: Conversion of function objects

## Contributing

We welcome contributions to QDSim! Please see the [CONTRIBUTING.md](CONTRIBUTING.md) file for guidelines on how to contribute to this project.

## License

QDSim is released under the MIT License. See the [LICENSE](LICENSE) file for details.

Copyright (c) 2023 Dr. Mazharuddin Mohammed<|MERGE_RESOLUTION|>--- conflicted
+++ resolved
@@ -486,8 +486,6 @@
 
 This will run multiple simulations with different parameter values and generate plots showing how the energy levels change with each parameter.
 
-<<<<<<< HEAD
-=======
 ## Testing
 
 QDSim includes a comprehensive test suite to ensure correctness, reliability, and physical accuracy of the simulations. The test suite is organized into several categories:
@@ -557,8 +555,6 @@
 ### Continuous Integration
 
 QDSim uses GitHub Actions for continuous integration. The CI pipeline runs all tests on every push and pull request, ensuring that the code remains reliable and correct. The CI configuration is located in the `.github/workflows` directory.
-
->>>>>>> 6a26dcec
 ## Method Name Consistency
 
 The C++ code uses both camelCase and snake_case for method names. For consistency, we've added both versions of the methods in the bindings:
